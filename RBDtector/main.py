--- conflicted
+++ resolved
@@ -32,16 +32,13 @@
 
     if DEV:
         if SUPERDIR:
-<<<<<<< HEAD
             path = '/media/SharedData/EMG/EMG-Scorings mGlu Nora'
             # path = '/media/SharedData/EMG/EMG-Scorings iRBD Nora'
             # path = '/home/annika/WORK/RBDtector/Non-Coding-Content/EMGs'
-=======
             # path = '/media/SharedData/EMG/EMG-Scorings mGlu Nora'
             path = '/localdata/EMG/EMG-Scorings iRBD Nora'
 
             # path = '/localdata/EMG/Data_Niels'
->>>>>>> c8e28681
             dirlist = os.listdir(path)
             reading_problems = []
             df_out_combined = pd.DataFrame()
